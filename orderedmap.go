--- conflicted
+++ resolved
@@ -1,14 +1,10 @@
 package orderedmap
 
-<<<<<<< HEAD
 import (
 	"container/list"
 	"encoding/json"
+	"sync"
 )
-=======
-import "container/list"
-import "sync"
->>>>>>> 86d0e160
 
 type orderedMapElement struct {
 	key, value interface{}
