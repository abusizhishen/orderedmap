package orderedmap

import (
	"bytes"
	"container/list"
	"encoding/gob"
	"encoding/json"
<<<<<<< HEAD
	"sync"
=======
	"errors"
>>>>>>> ad7286bc
)

type orderedMapElement struct {
	key, value interface{}
}

type OrderedMap struct {
	kv map[interface{}]*list.Element
	ll *list.List
	sync.RWMutex
}

func NewOrderedMap() *OrderedMap {
	return &OrderedMap{
		kv: make(map[interface{}]*list.Element),
		ll: list.New(),
	}
}

// Get returns the value for a key. If the key does not exist, the second return
// parameter will be false and the value will be nil.
func (m *OrderedMap) Get(key interface{}) (interface{}, bool) {
	m.RLock()
	defer m.RUnlock()
	value, ok := m.kv[key]
	if ok {
		return value.Value.(*orderedMapElement).value, true
	}

	return nil, false
}

// Set will set (or replace) a value for a key. If the key was new, then true
// will be returned. The returned value will be false if the value was replaced
// (even if the value was the same).
func (m *OrderedMap) Set(key, value interface{}) bool {
	m.Lock()
	defer m.Unlock()
	_, didExist := m.kv[key]

	if !didExist {
		element := m.ll.PushBack(&orderedMapElement{key, value})
		m.kv[key] = element
	} else {
		m.kv[key].Value.(*orderedMapElement).value = value
	}

	return !didExist
}

// GetOrDefault returns the value for a key. If the key does not exist, returns
// the default value instead.
func (m *OrderedMap) GetOrDefault(key, defaultValue interface{}) interface{} {
	m.RLock()
	defer m.RUnlock()
	if value, ok := m.kv[key]; ok {
		return value.Value.(*orderedMapElement).value
	}

	return defaultValue
}

// Len returns the number of elements in the map.
func (m *OrderedMap) Len() int {
	m.RLock()
	defer m.RUnlock()
	return len(m.kv)
}

// Keys returns all of the keys in the order they were inserted. If a key was
// replaced it will retain the same position. To ensure most recently set keys
// are always at the end you must always Delete before Set.
func (m *OrderedMap) Keys() (keys []interface{}) {
	m.RLock()
	defer m.RUnlock()
	keys = make([]interface{}, m.Len())

	element := m.ll.Front()
	for i := 0; element != nil; i++ {
		keys[i] = element.Value.(*orderedMapElement).key
		element = element.Next()
	}

	return keys
}

// Delete will remove a key from the map. It will return true if the key was
// removed (the key did exist).
func (m *OrderedMap) Delete(key interface{}) (didDelete bool) {
	m.Lock()
	defer m.Unlock()
	element, ok := m.kv[key]
	if ok {
		m.ll.Remove(element)
		delete(m.kv, key)
	}

	return ok
}

// Front will return the element that is the first (oldest Set element). If
// there are no elements this will return nil.
func (m *OrderedMap) Front() *Element {
	m.RLock()
	defer m.RUnlock()
	front := m.ll.Front()
	if front == nil {
		return nil
	}

	element := front.Value.(*orderedMapElement)

	return &Element{
		element: front,
		Key:     element.key,
		Value:   element.value,
	}
}

// Back will return the element that is the last (most recent Set element). If
// there are no elements this will return nil.
func (m *OrderedMap) Back() *Element {
	m.RLock()
	defer m.RUnlock()
	back := m.ll.Back()
	if back == nil {
		return nil
	}

	element := back.Value.(*orderedMapElement)

	return &Element{
		element: back,
		Key:     element.key,
		Value:   element.value,
	}
}

// marshal json to save
func (m *OrderedMap) MarshalJSON() ([]byte, error) {
	var keys = m.Keys()
	var collection = make([]interface{}, 0, len(keys)*2)
	var data interface{}
	for _, key := range keys {
		data, _ = m.Get(key)
		collection = append(collection, key)
		collection = append(collection, data)
	}

	var buf = new(bytes.Buffer)
	enc := gob.NewEncoder(buf)
	err := enc.Encode(collection)
	if err != nil {
		return nil, err
	}
	return json.Marshal(buf.Bytes())
}

// unmarshal json to load byte
func (m *OrderedMap) UnmarshalJSON(data []byte) error {
	var bys []byte
	err := json.Unmarshal(data, &bys)
	if err != nil {
		return err
	}

	var collection []interface{}
	var buf = bytes.NewReader(bys)
	dec := gob.NewDecoder(buf)
	err = dec.Decode(&collection)
	if err != nil {
		return err
	}

	length := len(collection)
	count := length >> 1
	if count<<1 != length {
		return errors.New("invalid data, key-value doesn't match")
	}

	var idx int
	for i := 0; i < count; i++ {
		idx = i << 1
		m.Set(collection[idx], collection[idx+1])
	}

	return nil
}<|MERGE_RESOLUTION|>--- conflicted
+++ resolved
@@ -5,11 +5,8 @@
 	"container/list"
 	"encoding/gob"
 	"encoding/json"
-<<<<<<< HEAD
 	"sync"
-=======
 	"errors"
->>>>>>> ad7286bc
 )
 
 type orderedMapElement struct {
